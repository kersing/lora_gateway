/*
 / _____)             _              | |
( (____  _____ ____ _| |_ _____  ____| |__
 \____ \| ___ |    (_   _) ___ |/ ___)  _ \
 _____) ) ____| | | || |_| ____( (___| | | |
(______/|_____)_|_|_| \__)_____)\____)_| |_|
  (C)2013 Semtech-Cycleo

Description:
    LoRa concentrator Hardware Abstraction Layer

License: Revised BSD License, see LICENSE.TXT file include in the project
Maintainer: Sylvain Miermont
*/


/* -------------------------------------------------------------------------- */
/* --- DEPENDANCIES --------------------------------------------------------- */

#include <stdint.h>     /* C99 types */
#include <stdbool.h>    /* bool type */
#include <stdio.h>      /* printf fprintf */
#include <string.h>     /* memcpy */
#include <math.h>       /* pow, cell */

#include "loragw_reg.h"
#include "loragw_hal.h"
#include "loragw_aux.h"
#include "loragw_spi.h"
#include "loragw_radio.h"
#include "loragw_fpga.h"
#include "loragw_lbt.h"

/* -------------------------------------------------------------------------- */
/* --- PRIVATE MACROS ------------------------------------------------------- */

#define ARRAY_SIZE(a) (sizeof(a) / sizeof((a)[0]))
#if DEBUG_HAL == 1
    #define DEBUG_MSG(str)                fprintf(stderr, str)
    #define DEBUG_PRINTF(fmt, args...)    fprintf(stderr,"%s:%d: "fmt, __FUNCTION__, __LINE__, args)
    #define DEBUG_ARRAY(a,b,c)            for(a=0;a<b;++a) fprintf(stderr,"%x.",c[a]);fprintf(stderr,"end\n")
    #define CHECK_NULL(a)                 if(a==NULL){fprintf(stderr,"%s:%d: ERROR: NULL POINTER AS ARGUMENT\n", __FUNCTION__, __LINE__);return LGW_HAL_ERROR;}
#else
    #define DEBUG_MSG(str)
    #define DEBUG_PRINTF(fmt, args...)
    #define DEBUG_ARRAY(a,b,c)            for(a=0;a!=0;){}
    #define CHECK_NULL(a)                 if(a==NULL){return LGW_HAL_ERROR;}
#endif

#define IF_HZ_TO_REG(f)     (f << 5)/15625
#define SET_PPM_ON(bw,dr)   (((bw == BW_125KHZ) && ((dr == DR_LORA_SF11) || (dr == DR_LORA_SF12))) || ((bw == BW_250KHZ) && (dr == DR_LORA_SF12)))
#define TRACE()             fprintf(stderr, "@ %s %d\n", __FUNCTION__, __LINE__);

/* -------------------------------------------------------------------------- */
/* --- PRIVATE CONSTANTS & TYPES -------------------------------------------- */

#define MCU_ARB             0
#define MCU_AGC             1
#define MCU_ARB_FW_BYTE     8192 /* size of the firmware IN BYTES (= twice the number of 14b words) */
#define MCU_AGC_FW_BYTE     8192 /* size of the firmware IN BYTES (= twice the number of 14b words) */
#define FW_VERSION_ADDR     0x20 /* Address of firmware version in data memory */
#define FW_VERSION_CAL      2 /* Expected version of calibration firmware */
#define FW_VERSION_AGC      4 /* Expected version of AGC firmware */
#define FW_VERSION_ARB      1 /* Expected version of arbiter firmware */

#define TX_METADATA_NB      16
#define RX_METADATA_NB      16

#define AGC_CMD_WAIT        16
#define AGC_CMD_ABORT       17

#define MIN_LORA_PREAMBLE   6
#define STD_LORA_PREAMBLE   8
#define MIN_FSK_PREAMBLE    3
#define STD_FSK_PREAMBLE    5

#define TX_START_DELAY      1500

#define RSSI_MULTI_BIAS     -35 /* difference between "multi" modem RSSI offset and "stand-alone" modem RSSI offset */
#define RSSI_FSK_POLY_0     60 /* polynomiam coefficients to linearize FSK RSSI */
#define RSSI_FSK_POLY_1     1.5351
#define RSSI_FSK_POLY_2     0.003

/* Useful bandwidth of SX125x radios to consider depending on channel bandwidth */
/* Note: the below values come from lab measurements. For any question, please contact Semtech support */
#define LGW_RF_RX_BANDWIDTH_125KHZ  925000      /* for 125KHz channels */
#define LGW_RF_RX_BANDWIDTH_250KHZ  1000000     /* for 250KHz channels */
#define LGW_RF_RX_BANDWIDTH_500KHZ  1100000     /* for 500KHz channels */

/* constant arrays defining hardware capability */
const uint8_t ifmod_config[LGW_IF_CHAIN_NB] = LGW_IFMODEM_CONFIG;

/* Strings for version (and options) identification */

#if (CFG_SPI_NATIVE == 1)
	#define		CFG_SPI_STR		"native"
#elif (CFG_SPI_FTDI == 1)
	#define		CFG_SPI_STR		"ftdi"
#else
	#define		CFG_SPI_STR		"spi?"
#endif

/* Version string, used to identify the library version/options once compiled */
const char lgw_version_string[] = "Version: " LIBLORAGW_VERSION "; Options: " CFG_SPI_STR ";";

/* -------------------------------------------------------------------------- */
/* --- PRIVATE VARIABLES ---------------------------------------------------- */

#include "arb_fw.var" /* external definition of the variable */
#include "agc_fw.var" /* external definition of the variable */
#include "cal_fw.var" /* external definition of the variable */

/*
The following static variables are the configuration set that the user can
modify using rxrf_setconf, rxif_setconf and txgain_setconf functions.
The functions _start and _send then use that set to configure the hardware.

Parameters validity and coherency is verified by the _setconf functions and
the _start and _send functions assume they are valid.
*/

static bool lgw_is_started;

static bool rf_enable[LGW_RF_CHAIN_NB];
static uint32_t rf_rx_freq[LGW_RF_CHAIN_NB]; /* absolute, in Hz */
static float rf_rssi_offset[LGW_RF_CHAIN_NB];
static bool rf_tx_enable[LGW_RF_CHAIN_NB];
static uint32_t rf_tx_notch_freq[LGW_RF_CHAIN_NB];
static enum lgw_radio_type_e rf_radio_type[LGW_RF_CHAIN_NB];

static bool if_enable[LGW_IF_CHAIN_NB];
static bool if_rf_chain[LGW_IF_CHAIN_NB]; /* for each IF, 0 -> radio A, 1 -> radio B */
static int32_t if_freq[LGW_IF_CHAIN_NB]; /* relative to radio frequency, +/- in Hz */

static uint8_t lora_multi_sfmask[LGW_MULTI_NB]; /* enables SF for LoRa 'multi' modems */

static uint8_t lora_rx_bw; /* bandwidth setting for LoRa standalone modem */
static uint8_t lora_rx_sf; /* spreading factor setting for LoRa standalone modem */
static bool lora_rx_ppm_offset;

static uint8_t fsk_rx_bw; /* bandwidth setting of FSK modem */
static uint32_t fsk_rx_dr; /* FSK modem datarate in bauds */
static uint8_t fsk_sync_word_size = 3; /* default number of bytes for FSK sync word */
static uint64_t fsk_sync_word= 0xC194C1; /* default FSK sync word (ALIGNED RIGHT, MSbit first) */

static bool lorawan_public = false;
static uint8_t rf_clkout = 0;

static struct lgw_tx_gain_lut_s txgain_lut = {
    .size = 2,
    .lut[0] = {
        .dig_gain = 0,
        .pa_gain = 2,
        .dac_gain = 3,
        .mix_gain = 10,
        .rf_power = 14
    },
    .lut[1] = {
        .dig_gain = 0,
        .pa_gain = 3,
        .dac_gain = 3,
        .mix_gain = 14,
        .rf_power = 27
    }};

/* TX I/Q imbalance coefficients for mixer gain = 8 to 15 */
static int8_t cal_offset_a_i[8]; /* TX I offset for radio A */
static int8_t cal_offset_a_q[8]; /* TX Q offset for radio A */
static int8_t cal_offset_b_i[8]; /* TX I offset for radio B */
static int8_t cal_offset_b_q[8]; /* TX Q offset for radio B */

/* -------------------------------------------------------------------------- */
/* --- PRIVATE FUNCTIONS DECLARATION ---------------------------------------- */

int load_firmware(uint8_t target, uint8_t *firmware, uint16_t size);

void lgw_constant_adjust(void);

int32_t lgw_sf_getval(int x);
int32_t lgw_bw_getval(int x);

/* -------------------------------------------------------------------------- */
/* --- PRIVATE FUNCTIONS DEFINITION ----------------------------------------- */

/* size is the firmware size in bytes (not 14b words) */
int load_firmware(uint8_t target, uint8_t *firmware, uint16_t size) {
    int reg_rst;
    int reg_sel;
    uint8_t fw_check[8192];
    int32_t dummy;

    /* check parameters */
    CHECK_NULL(firmware);
    if (target == MCU_ARB) {
        if (size != MCU_ARB_FW_BYTE) {
            DEBUG_MSG("ERROR: NOT A VALID SIZE FOR MCU ARG FIRMWARE\n");
            return -1;
        }
        reg_rst = LGW_MCU_RST_0;
        reg_sel = LGW_MCU_SELECT_MUX_0;
    }else if (target == MCU_AGC) {
        if (size != MCU_AGC_FW_BYTE) {
            DEBUG_MSG("ERROR: NOT A VALID SIZE FOR MCU AGC FIRMWARE\n");
            return -1;
        }
        reg_rst = LGW_MCU_RST_1;
        reg_sel = LGW_MCU_SELECT_MUX_1;
    } else {
        DEBUG_MSG("ERROR: NOT A VALID TARGET FOR LOADING FIRMWARE\n");
        return -1;
    }

    /* reset the targeted MCU */
    lgw_reg_w(reg_rst, 1);

    /* set mux to access MCU program RAM and set address to 0 */
    lgw_reg_w(reg_sel, 0);
    lgw_reg_w(LGW_MCU_PROM_ADDR, 0);

    /* write the program in one burst */
    lgw_reg_wb(LGW_MCU_PROM_DATA, firmware, size);

    /* Read back firmware code for check */
    lgw_reg_r( LGW_MCU_PROM_DATA, &dummy ); /* bug workaround */
    lgw_reg_rb( LGW_MCU_PROM_DATA, fw_check, size );
    if (memcmp(firmware, fw_check, size) != 0) {
        printf ("ERROR: Failed to load fw %d\n", (int)target);
        return -1;
    }

    /* give back control of the MCU program ram to the MCU */
    lgw_reg_w(reg_sel, 1);

    return 0;
}

/* ~~~~~~~~~~~~~~~~~~~~~~~~~~~~~~~~ */

void lgw_constant_adjust(void) {

    /* I/Q path setup */
    // lgw_reg_w(LGW_RX_INVERT_IQ,0); /* default 0 */
    // lgw_reg_w(LGW_MODEM_INVERT_IQ,1); /* default 1 */
    // lgw_reg_w(LGW_CHIRP_INVERT_RX,1); /* default 1 */
    // lgw_reg_w(LGW_RX_EDGE_SELECT,0); /* default 0 */
    // lgw_reg_w(LGW_MBWSSF_MODEM_INVERT_IQ,0); /* default 0 */
    // lgw_reg_w(LGW_DC_NOTCH_EN,1); /* default 1 */
    lgw_reg_w(LGW_RSSI_BB_FILTER_ALPHA,6); /* default 7 */
    lgw_reg_w(LGW_RSSI_DEC_FILTER_ALPHA,7); /* default 5 */
    lgw_reg_w(LGW_RSSI_CHANN_FILTER_ALPHA,7); /* default 8 */
    lgw_reg_w(LGW_RSSI_BB_DEFAULT_VALUE,23); /* default 32 */
    lgw_reg_w(LGW_RSSI_CHANN_DEFAULT_VALUE,85); /* default 100 */
    lgw_reg_w(LGW_RSSI_DEC_DEFAULT_VALUE,66); /* default 100 */
    lgw_reg_w(LGW_DEC_GAIN_OFFSET,7); /* default 8 */
    lgw_reg_w(LGW_CHAN_GAIN_OFFSET,6); /* default 7 */

    /* Correlator setup */
    // lgw_reg_w(LGW_CORR_DETECT_EN,126); /* default 126 */
    // lgw_reg_w(LGW_CORR_NUM_SAME_PEAK,4); /* default 4 */
    // lgw_reg_w(LGW_CORR_MAC_GAIN,5); /* default 5 */
    // lgw_reg_w(LGW_CORR_SAME_PEAKS_OPTION_SF6,0); /* default 0 */
    // lgw_reg_w(LGW_CORR_SAME_PEAKS_OPTION_SF7,1); /* default 1 */
    // lgw_reg_w(LGW_CORR_SAME_PEAKS_OPTION_SF8,1); /* default 1 */
    // lgw_reg_w(LGW_CORR_SAME_PEAKS_OPTION_SF9,1); /* default 1 */
    // lgw_reg_w(LGW_CORR_SAME_PEAKS_OPTION_SF10,1); /* default 1 */
    // lgw_reg_w(LGW_CORR_SAME_PEAKS_OPTION_SF11,1); /* default 1 */
    // lgw_reg_w(LGW_CORR_SAME_PEAKS_OPTION_SF12,1); /* default 1 */
    // lgw_reg_w(LGW_CORR_SIG_NOISE_RATIO_SF6,4); /* default 4 */
    // lgw_reg_w(LGW_CORR_SIG_NOISE_RATIO_SF7,4); /* default 4 */
    // lgw_reg_w(LGW_CORR_SIG_NOISE_RATIO_SF8,4); /* default 4 */
    // lgw_reg_w(LGW_CORR_SIG_NOISE_RATIO_SF9,4); /* default 4 */
    // lgw_reg_w(LGW_CORR_SIG_NOISE_RATIO_SF10,4); /* default 4 */
    // lgw_reg_w(LGW_CORR_SIG_NOISE_RATIO_SF11,4); /* default 4 */
    // lgw_reg_w(LGW_CORR_SIG_NOISE_RATIO_SF12,4); /* default 4 */

    /* LoRa 'multi' demodulators setup */
    // lgw_reg_w(LGW_PREAMBLE_SYMB1_NB,10); /* default 10 */
    // lgw_reg_w(LGW_FREQ_TO_TIME_INVERT,29); /* default 29 */
    // lgw_reg_w(LGW_FRAME_SYNCH_GAIN,1); /* default 1 */
    // lgw_reg_w(LGW_SYNCH_DETECT_TH,1); /* default 1 */
    // lgw_reg_w(LGW_ZERO_PAD,0); /* default 0 */
    lgw_reg_w(LGW_SNR_AVG_CST,3); /* default 2 */
    if (lorawan_public) { /* LoRa network */
        lgw_reg_w(LGW_FRAME_SYNCH_PEAK1_POS,3); /* default 1 */
        lgw_reg_w(LGW_FRAME_SYNCH_PEAK2_POS,4); /* default 2 */
    } else { /* private network */
        lgw_reg_w(LGW_FRAME_SYNCH_PEAK1_POS,1); /* default 1 */
        lgw_reg_w(LGW_FRAME_SYNCH_PEAK2_POS,2); /* default 2 */
    }

    // lgw_reg_w(LGW_PREAMBLE_FINE_TIMING_GAIN,1); /* default 1 */
    // lgw_reg_w(LGW_ONLY_CRC_EN,1); /* default 1 */
    // lgw_reg_w(LGW_PAYLOAD_FINE_TIMING_GAIN,2); /* default 2 */
    // lgw_reg_w(LGW_TRACKING_INTEGRAL,0); /* default 0 */
    // lgw_reg_w(LGW_ADJUST_MODEM_START_OFFSET_RDX8,0); /* default 0 */
    // lgw_reg_w(LGW_ADJUST_MODEM_START_OFFSET_SF12_RDX4,4092); /* default 4092 */
    // lgw_reg_w(LGW_MAX_PAYLOAD_LEN,255); /* default 255 */

    /* LoRa standalone 'MBWSSF' demodulator setup */
    // lgw_reg_w(LGW_MBWSSF_PREAMBLE_SYMB1_NB,10); /* default 10 */
    // lgw_reg_w(LGW_MBWSSF_FREQ_TO_TIME_INVERT,29); /* default 29 */
    // lgw_reg_w(LGW_MBWSSF_FRAME_SYNCH_GAIN,1); /* default 1 */
    // lgw_reg_w(LGW_MBWSSF_SYNCH_DETECT_TH,1); /* default 1 */
    // lgw_reg_w(LGW_MBWSSF_ZERO_PAD,0); /* default 0 */
    if (lorawan_public) { /* LoRa network */
        lgw_reg_w(LGW_MBWSSF_FRAME_SYNCH_PEAK1_POS,3); /* default 1 */
        lgw_reg_w(LGW_MBWSSF_FRAME_SYNCH_PEAK2_POS,4); /* default 2 */
    } else {
        lgw_reg_w(LGW_MBWSSF_FRAME_SYNCH_PEAK1_POS,1); /* default 1 */
        lgw_reg_w(LGW_MBWSSF_FRAME_SYNCH_PEAK2_POS,2); /* default 2 */
    }
    // lgw_reg_w(LGW_MBWSSF_ONLY_CRC_EN,1); /* default 1 */
    // lgw_reg_w(LGW_MBWSSF_PAYLOAD_FINE_TIMING_GAIN,2); /* default 2 */
    // lgw_reg_w(LGW_MBWSSF_PREAMBLE_FINE_TIMING_GAIN,1); /* default 1 */
    // lgw_reg_w(LGW_MBWSSF_TRACKING_INTEGRAL,0); /* default 0 */
    // lgw_reg_w(LGW_MBWSSF_AGC_FREEZE_ON_DETECT,1); /* default 1 */

    /* Improvement of reference clock frequency error tolerance */
    lgw_reg_w(LGW_ADJUST_MODEM_START_OFFSET_RDX4, 1); /* default 0 */
    lgw_reg_w(LGW_ADJUST_MODEM_START_OFFSET_SF12_RDX4, 4094); /* default 4092 */
    lgw_reg_w(LGW_CORR_MAC_GAIN, 7); /* default 5 */

    /* FSK datapath setup */
    lgw_reg_w(LGW_FSK_RX_INVERT,1); /* default 0 */
    lgw_reg_w(LGW_FSK_MODEM_INVERT_IQ,1); /* default 0 */

    /* FSK demodulator setup */
    lgw_reg_w(LGW_FSK_RSSI_LENGTH,4); /* default 0 */
    lgw_reg_w(LGW_FSK_PKT_MODE,1); /* variable length, default 0 */
    lgw_reg_w(LGW_FSK_CRC_EN,1); /* default 0 */
    lgw_reg_w(LGW_FSK_DCFREE_ENC,2); /* default 0 */
    // lgw_reg_w(LGW_FSK_CRC_IBM,0); /* default 0 */
    lgw_reg_w(LGW_FSK_ERROR_OSR_TOL,10); /* default 0 */
    lgw_reg_w(LGW_FSK_PKT_LENGTH,255); /* max packet length in variable length mode */
    // lgw_reg_w(LGW_FSK_NODE_ADRS,0); /* default 0 */
    // lgw_reg_w(LGW_FSK_BROADCAST,0); /* default 0 */
    // lgw_reg_w(LGW_FSK_AUTO_AFC_ON,0); /* default 0 */
    lgw_reg_w(LGW_FSK_PATTERN_TIMEOUT_CFG,128); /* sync timeout (allow 8 bytes preamble + 8 bytes sync word, default 0 */

    /* TX general parameters */
    lgw_reg_w(LGW_TX_START_DELAY, TX_START_DELAY); /* default 0 */

    /* TX LoRa */
    // lgw_reg_w(LGW_TX_MODE,0); /* default 0 */
    lgw_reg_w(LGW_TX_SWAP_IQ,1); /* "normal" polarity; default 0 */
    if (lorawan_public) { /* LoRa network */
        lgw_reg_w(LGW_TX_FRAME_SYNCH_PEAK1_POS,3); /* default 1 */
        lgw_reg_w(LGW_TX_FRAME_SYNCH_PEAK2_POS,4); /* default 2 */
    } else { /* Private network */
        lgw_reg_w(LGW_TX_FRAME_SYNCH_PEAK1_POS,1); /* default 1 */
        lgw_reg_w(LGW_TX_FRAME_SYNCH_PEAK2_POS,2); /* default 2 */
    }

    /* TX FSK */
    // lgw_reg_w(LGW_FSK_TX_GAUSSIAN_EN,1); /* default 1 */
    lgw_reg_w(LGW_FSK_TX_GAUSSIAN_SELECT_BT,2); /* Gaussian filter always on TX, default 0 */
    // lgw_reg_w(LGW_FSK_TX_PATTERN_EN,1); /* default 1 */
    // lgw_reg_w(LGW_FSK_TX_PREAMBLE_SEQ,0); /* default 0 */

    return;
}

/* ~~~~~~~~~~~~~~~~~~~~~~~~~~~~~~~~ */

int32_t lgw_bw_getval(int x) {
    switch (x) {
        case BW_500KHZ: return 500000;
        case BW_250KHZ: return 250000;
        case BW_125KHZ: return 125000;
        case BW_62K5HZ: return 62500;
        case BW_31K2HZ: return 31200;
        case BW_15K6HZ: return 15600;
        case BW_7K8HZ : return 7800;
        default: return -1;
    }
}

/* ~~~~~~~~~~~~~~~~~~~~~~~~~~~~~~~~ */

int32_t lgw_sf_getval(int x) {
    switch (x) {
        case DR_LORA_SF7: return 7;
        case DR_LORA_SF8: return 8;
        case DR_LORA_SF9: return 9;
        case DR_LORA_SF10: return 10;
        case DR_LORA_SF11: return 11;
        case DR_LORA_SF12: return 12;
        default: return -1;
    }
}

/* -------------------------------------------------------------------------- */
/* --- PUBLIC FUNCTIONS DEFINITION ------------------------------------------ */

int lgw_board_setconf(struct lgw_conf_board_s conf) {

    /* check if the concentrator is running */
    if (lgw_is_started == true) {
        DEBUG_MSG("ERROR: CONCENTRATOR IS RUNNING, STOP IT BEFORE TOUCHING CONFIGURATION\n");
        return LGW_HAL_ERROR;
    }

    /* set internal config according to parameters */
    lorawan_public = conf.lorawan_public;
    rf_clkout = conf.clksrc;

    DEBUG_PRINTF("Note: board configuration; lorawan_public:%d, clksrc:%d\n", lorawan_public, rf_clkout);

    return LGW_HAL_SUCCESS;
}

/* ~~~~~~~~~~~~~~~~~~~~~~~~~~~~~~~~ */

int lgw_lbt_setconf(struct lgw_conf_lbt_s conf) {
    int x;

    /* check if the concentrator is running */
    if (lgw_is_started == true) {
        DEBUG_MSG("ERROR: CONCENTRATOR IS RUNNING, STOP IT BEFORE TOUCHING CONFIGURATION\n");
        return LGW_HAL_ERROR;
    }

    x = lbt_setconf(&conf);
    if (x != LGW_LBT_SUCCESS) {
        DEBUG_MSG("ERROR: Failed to configure concentrator for LBT\n");
        return LGW_HAL_ERROR;
    }

    return LGW_HAL_SUCCESS;
}

/* ~~~~~~~~~~~~~~~~~~~~~~~~~~~~~~~~ */

int lgw_rxrf_setconf(uint8_t rf_chain, struct lgw_conf_rxrf_s conf) {

    /* check if the concentrator is running */
    if (lgw_is_started == true) {
        DEBUG_MSG("ERROR: CONCENTRATOR IS RUNNING, STOP IT BEFORE TOUCHING CONFIGURATION\n");
        return LGW_HAL_ERROR;
    }

    /* check input range (segfault prevention) */
    if (rf_chain >= LGW_RF_CHAIN_NB) {
        DEBUG_MSG("ERROR: NOT A VALID RF_CHAIN NUMBER\n");
        return LGW_HAL_ERROR;
    }

    /* check if radio type is supported */
    if ((conf.type != LGW_RADIO_TYPE_SX1255) && (conf.type != LGW_RADIO_TYPE_SX1257)) {
        DEBUG_MSG("ERROR: NOT A VALID RADIO TYPE\n");
        return LGW_HAL_ERROR;
    }

    /* check if TX notch filter frequency is supported */
    if ((conf.tx_enable == true) && ((conf.tx_notch_freq < LGW_MIN_NOTCH_FREQ) || (conf.tx_notch_freq > LGW_MAX_NOTCH_FREQ))) {
        DEBUG_PRINTF("WARNING: NOT A VALID TX NOTCH FILTER FREQUENCY [%u..%u]Hz\n", LGW_MIN_NOTCH_FREQ, LGW_MAX_NOTCH_FREQ);
        conf.tx_notch_freq = 0;
    }

    /* set internal config according to parameters */
    rf_enable[rf_chain] = conf.enable;
    rf_rx_freq[rf_chain] = conf.freq_hz;
    rf_rssi_offset[rf_chain] = conf.rssi_offset;
    rf_radio_type[rf_chain] = conf.type;
    rf_tx_enable[rf_chain] = conf.tx_enable;
    rf_tx_notch_freq[rf_chain] = conf.tx_notch_freq;

    DEBUG_PRINTF("Note: rf_chain %d configuration; en:%d freq:%d rssi_offset:%f radio_type:%d tx_enable:%d tx_notch_freq:%u\n", rf_chain, rf_enable[rf_chain], rf_rx_freq[rf_chain], rf_rssi_offset[rf_chain], rf_radio_type[rf_chain], rf_tx_enable[rf_chain], rf_tx_notch_freq[rf_chain]);

    return LGW_HAL_SUCCESS;
}

/* ~~~~~~~~~~~~~~~~~~~~~~~~~~~~~~~~ */

int lgw_rxif_setconf(uint8_t if_chain, struct lgw_conf_rxif_s conf) {
    int32_t bw_hz;
    uint32_t rf_rx_bandwidth;

    /* check if the concentrator is running */
    if (lgw_is_started == true) {
        DEBUG_MSG("ERROR: CONCENTRATOR IS RUNNING, STOP IT BEFORE TOUCHING CONFIGURATION\n");
        return LGW_HAL_ERROR;
    }

    /* check input range (segfault prevention) */
    if (if_chain >= LGW_IF_CHAIN_NB) {
        DEBUG_PRINTF("ERROR: %d NOT A VALID IF_CHAIN NUMBER\n", if_chain);
        return LGW_HAL_ERROR;
    }

    /* if chain is disabled, don't care about most parameters */
    if (conf.enable == false) {
        if_enable[if_chain] = false;
        if_freq[if_chain] = 0;
        DEBUG_PRINTF("Note: if_chain %d disabled\n", if_chain);
        return LGW_HAL_SUCCESS;
    }

    /* check 'general' parameters */
    if (ifmod_config[if_chain] == IF_UNDEFINED) {
        DEBUG_PRINTF("ERROR: IF CHAIN %d NOT CONFIGURABLE\n", if_chain);
    }
    if (conf.rf_chain >= LGW_RF_CHAIN_NB) {
        DEBUG_MSG("ERROR: INVALID RF_CHAIN TO ASSOCIATE WITH A LORA_STD IF CHAIN\n");
        return LGW_HAL_ERROR;
    }
    /* check if IF frequency is optimal based on channel and radio bandwidths */
    switch (conf.bandwidth) {
        case BW_250KHZ:
            rf_rx_bandwidth = LGW_RF_RX_BANDWIDTH_250KHZ; /* radio bandwidth */
            break;
        case BW_500KHZ:
            rf_rx_bandwidth = LGW_RF_RX_BANDWIDTH_500KHZ; /* radio bandwidth */
            break;
        default:
            /* For 125KHz and below */
            rf_rx_bandwidth = LGW_RF_RX_BANDWIDTH_125KHZ; /* radio bandwidth */
            break;
    }
    bw_hz = lgw_bw_getval(conf.bandwidth); /* channel bandwidth */
    if ((conf.freq_hz + ((bw_hz==-1)?LGW_REF_BW:bw_hz)/2) > ((int32_t)rf_rx_bandwidth/2)) {
        DEBUG_PRINTF("ERROR: IF FREQUENCY %d TOO HIGH\n", conf.freq_hz);
        return LGW_HAL_ERROR;
    } else if ((conf.freq_hz - ((bw_hz==-1)?LGW_REF_BW:bw_hz)/2) < -((int32_t)rf_rx_bandwidth/2)) {
        DEBUG_PRINTF("ERROR: IF FREQUENCY %d TOO LOW\n", conf.freq_hz);
        return LGW_HAL_ERROR;
    }

    /* check parameters according to the type of IF chain + modem,
    fill default if necessary, and commit configuration if everything is OK */
    switch (ifmod_config[if_chain]) {
        case IF_LORA_STD:
            /* fill default parameters if needed */
            if (conf.bandwidth == BW_UNDEFINED) {
                conf.bandwidth = BW_250KHZ;
            }
            if (conf.datarate == DR_UNDEFINED) {
                conf.datarate = DR_LORA_SF9;
            }
            /* check BW & DR */
            if (!IS_LORA_BW(conf.bandwidth)) {
                DEBUG_MSG("ERROR: BANDWIDTH NOT SUPPORTED BY LORA_STD IF CHAIN\n");
                return LGW_HAL_ERROR;
            }
            if (!IS_LORA_STD_DR(conf.datarate)) {
                DEBUG_MSG("ERROR: DATARATE NOT SUPPORTED BY LORA_STD IF CHAIN\n");
                return LGW_HAL_ERROR;
            }
            /* set internal configuration  */
            if_enable[if_chain] = conf.enable;
            if_rf_chain[if_chain] = conf.rf_chain;
            if_freq[if_chain] = conf.freq_hz;
            lora_rx_bw = conf.bandwidth;
            lora_rx_sf = (uint8_t)(DR_LORA_MULTI & conf.datarate); /* filter SF out of the 7-12 range */
            if (SET_PPM_ON(conf.bandwidth, conf.datarate)) {
                lora_rx_ppm_offset = true;
            } else {
                lora_rx_ppm_offset = false;
            }

            DEBUG_PRINTF("Note: LoRa 'std' if_chain %d configuration; en:%d freq:%d bw:%d dr:%d\n", if_chain, if_enable[if_chain], if_freq[if_chain], lora_rx_bw, lora_rx_sf);
            break;

        case IF_LORA_MULTI:
            /* fill default parameters if needed */
            if (conf.bandwidth == BW_UNDEFINED) {
                conf.bandwidth = BW_125KHZ;
            }
            if (conf.datarate == DR_UNDEFINED) {
                conf.datarate = DR_LORA_MULTI;
            }
            /* check BW & DR */
            if (conf.bandwidth != BW_125KHZ) {
                DEBUG_MSG("ERROR: BANDWIDTH NOT SUPPORTED BY LORA_MULTI IF CHAIN\n");
                return LGW_HAL_ERROR;
            }
            if (!IS_LORA_MULTI_DR(conf.datarate)) {
                DEBUG_MSG("ERROR: DATARATE(S) NOT SUPPORTED BY LORA_MULTI IF CHAIN\n");
                return LGW_HAL_ERROR;
            }
            /* set internal configuration  */
            if_enable[if_chain] = conf.enable;
            if_rf_chain[if_chain] = conf.rf_chain;
            if_freq[if_chain] = conf.freq_hz;
            lora_multi_sfmask[if_chain] = (uint8_t)(DR_LORA_MULTI & conf.datarate); /* filter SF out of the 7-12 range */

            DEBUG_PRINTF("Note: LoRa 'multi' if_chain %d configuration; en:%d freq:%d SF_mask:0x%02x\n", if_chain, if_enable[if_chain], if_freq[if_chain], lora_multi_sfmask[if_chain]);
            break;

        case IF_FSK_STD:
            /* fill default parameters if needed */
            if (conf.bandwidth == BW_UNDEFINED) {
                conf.bandwidth = BW_250KHZ;
            }
            if (conf.datarate == DR_UNDEFINED) {
                conf.datarate = 64000; /* default datarate */
            }
            /* check BW & DR */
            if(!IS_FSK_BW(conf.bandwidth)) {
                DEBUG_MSG("ERROR: BANDWIDTH NOT SUPPORTED BY FSK IF CHAIN\n");
                return LGW_HAL_ERROR;
            }
            if(!IS_FSK_DR(conf.datarate)) {
                DEBUG_MSG("ERROR: DATARATE NOT SUPPORTED BY FSK IF CHAIN\n");
                return LGW_HAL_ERROR;
            }
            /* set internal configuration  */
            if_enable[if_chain] = conf.enable;
            if_rf_chain[if_chain] = conf.rf_chain;
            if_freq[if_chain] = conf.freq_hz;
            fsk_rx_bw = conf.bandwidth;
            fsk_rx_dr = conf.datarate;
            if (conf.sync_word > 0) {
                fsk_sync_word_size = conf.sync_word_size;
                fsk_sync_word = conf.sync_word;
            }
            DEBUG_PRINTF("Note: FSK if_chain %d configuration; en:%d freq:%d bw:%d dr:%d (%d real dr) sync:0x%0*llX\n", if_chain, if_enable[if_chain], if_freq[if_chain], fsk_rx_bw, fsk_rx_dr, LGW_XTAL_FREQU/(LGW_XTAL_FREQU/fsk_rx_dr), 2*fsk_sync_word_size, fsk_sync_word);
            break;

        default:
            DEBUG_PRINTF("ERROR: IF CHAIN %d TYPE NOT SUPPORTED\n", if_chain);
            return LGW_HAL_ERROR;
    }

    return LGW_HAL_SUCCESS;
}

/* ~~~~~~~~~~~~~~~~~~~~~~~~~~~~~~~~ */

int lgw_txgain_setconf(struct lgw_tx_gain_lut_s *conf) {
    int i;

    /* Check LUT size */
    if ((conf->size < 1) || (conf->size > TX_GAIN_LUT_SIZE_MAX)) {
        DEBUG_PRINTF("ERROR: TX gain LUT must have at least one entry and  maximum %d entries\n", TX_GAIN_LUT_SIZE_MAX);
        return LGW_HAL_ERROR;
    }

    txgain_lut.size = conf->size;

    for (i = 0; i < txgain_lut.size; i++) {
        /* Check gain range */
        if (conf->lut[i].dig_gain > 3) {
            DEBUG_MSG("ERROR: TX gain LUT: SX1301 digital gain must be between 0 and 3\n");
            return LGW_HAL_ERROR;
        }
        if (conf->lut[i].dac_gain != 3) {
            DEBUG_MSG("ERROR: TX gain LUT: SX1257 DAC gains != 3 are not supported\n");
            return LGW_HAL_ERROR;
        }
        if (conf->lut[i].mix_gain > 15) {
            DEBUG_MSG("ERROR: TX gain LUT: SX1257 mixer gain must not exceed 15\n");
            return LGW_HAL_ERROR;
        } else if (conf->lut[i].mix_gain < 8) {
            DEBUG_MSG("ERROR: TX gain LUT: SX1257 mixer gains < 8 are not supported\n");
            return LGW_HAL_ERROR;
        }
        if (conf->lut[i].pa_gain > 3) {
            DEBUG_MSG("ERROR: TX gain LUT: External PA gain must not exceed 3\n");
            return LGW_HAL_ERROR;
        }

        /* Set internal LUT */
        txgain_lut.lut[i].dig_gain = conf->lut[i].dig_gain;
        txgain_lut.lut[i].dac_gain = conf->lut[i].dac_gain;
        txgain_lut.lut[i].mix_gain = conf->lut[i].mix_gain;
        txgain_lut.lut[i].pa_gain  = conf->lut[i].pa_gain;
        txgain_lut.lut[i].rf_power = conf->lut[i].rf_power;
    }

    return LGW_HAL_SUCCESS;
}

/* ~~~~~~~~~~~~~~~~~~~~~~~~~~~~~~~~ */

int lgw_start(void) {
    int i, err;
    int reg_stat;
    unsigned x;
    uint8_t radio_select;
    int32_t read_val;
    uint8_t load_val;
    uint8_t fw_version;
    uint8_t cal_cmd;
    uint16_t cal_time;
    uint8_t cal_status;

    uint64_t fsk_sync_word_reg;

    if (lgw_is_started == true) {
        DEBUG_MSG("Note: LoRa concentrator already started, restarting it now\n");
    }

    reg_stat = lgw_connect(false, rf_tx_notch_freq[rf_tx_enable[1]?1:0]);
    if (reg_stat == LGW_REG_ERROR) {
        DEBUG_MSG("ERROR: FAIL TO CONNECT BOARD\n");
        return LGW_HAL_ERROR;
    }

    /* reset the registers (also shuts the radios down) */
    lgw_soft_reset();

    /* gate clocks */
    lgw_reg_w(LGW_GLOBAL_EN, 0);
    lgw_reg_w(LGW_CLK32M_EN, 0);

    /* switch on and reset the radios (also starts the 32 MHz XTAL) */
    lgw_reg_w(LGW_RADIO_A_EN,1);
    lgw_reg_w(LGW_RADIO_B_EN,1);
    wait_ms(500); /* TODO: optimize */
    lgw_reg_w(LGW_RADIO_RST,1);
    wait_ms(5);
    lgw_reg_w(LGW_RADIO_RST,0);

    /* setup the radios */
    err = lgw_setup_sx125x(0, rf_clkout, rf_enable[0], rf_radio_type[0], rf_rx_freq[0]);
    if (err != 0) {
        DEBUG_MSG("ERROR: Failed to setup sx125x radio for RF chain 0\n");
        return LGW_HAL_ERROR;
    }
    err = lgw_setup_sx125x(1, rf_clkout, rf_enable[1], rf_radio_type[1], rf_rx_freq[1]);
    if (err != 0) {
        DEBUG_MSG("ERROR: Failed to setup sx125x radio for RF chain 0\n");
        return LGW_HAL_ERROR;
    }

    /* gives AGC control of GPIOs to enable Tx external digital filter */
    lgw_reg_w(LGW_GPIO_MODE,31); /* Set all GPIOs as output */
    lgw_reg_w(LGW_GPIO_SELECT_OUTPUT,2);

    /* Configure LBT */
    if (lbt_is_enabled() == true) {
        lgw_reg_w(LGW_CLK32M_EN, 1);
        i = lbt_setup();
        if (i != LGW_LBT_SUCCESS) {
            DEBUG_MSG("ERROR: lbt_setup() did not return SUCCESS\n");
            return LGW_HAL_ERROR;
        }

        /* Start SX1301 counter and LBT FSM at the same time to be in sync */
        lgw_reg_w(LGW_CLK32M_EN, 0);
        i = lbt_start();
        if (i != LGW_LBT_SUCCESS) {
            DEBUG_MSG("ERROR: lbt_start() did not return SUCCESS\n");
            return LGW_HAL_ERROR;
        }
    }

    /* Enable clocks */
    lgw_reg_w(LGW_GLOBAL_EN, 1);
    lgw_reg_w(LGW_CLK32M_EN, 1);

    /* GPIOs table :
    DGPIO0 -> N/A
    DGPIO1 -> N/A
    DGPIO2 -> N/A
    DGPIO3 -> TX digital filter ON
    DGPIO4 -> TX ON
    */

    /* select calibration command */
    cal_cmd = 0;
    cal_cmd |= rf_enable[0] ? 0x01 : 0x00; /* Bit 0: Calibrate Rx IQ mismatch compensation on radio A */
    cal_cmd |= rf_enable[1] ? 0x02 : 0x00; /* Bit 1: Calibrate Rx IQ mismatch compensation on radio B */
    cal_cmd |= (rf_enable[0] && rf_tx_enable[0]) ? 0x04 : 0x00; /* Bit 2: Calibrate Tx DC offset on radio A */
    cal_cmd |= (rf_enable[1] && rf_tx_enable[1]) ? 0x08 : 0x00; /* Bit 3: Calibrate Tx DC offset on radio B */
    cal_cmd |= 0x10; /* Bit 4: 0: calibrate with DAC gain=2, 1: with DAC gain=3 (use 3) */

    switch (rf_radio_type[0]) { /* we assume that there is only one radio type on the board */
        case LGW_RADIO_TYPE_SX1255:
            cal_cmd |= 0x20; /* Bit 5: 0: SX1257, 1: SX1255 */
            break;
        case LGW_RADIO_TYPE_SX1257:
            cal_cmd |= 0x00; /* Bit 5: 0: SX1257, 1: SX1255 */
            break;
        default:
            DEBUG_PRINTF("ERROR: UNEXPECTED VALUE %d FOR RADIO TYPE\n", rf_radio_type[0]);
            break;
    }

    cal_cmd |= 0x00; /* Bit 6-7: Board type 0: ref, 1: FPGA, 3: board X */
    cal_time = 2300; /* measured between 2.1 and 2.2 sec, because 1 TX only */

    /* Load the calibration firmware  */
    load_firmware(MCU_AGC, cal_firmware, MCU_AGC_FW_BYTE);
    lgw_reg_w(LGW_FORCE_HOST_RADIO_CTRL, 0); /* gives to AGC MCU the control of the radios */
    lgw_reg_w(LGW_RADIO_SELECT, cal_cmd); /* send calibration configuration word */
    lgw_reg_w(LGW_MCU_RST_1, 0);

    /* Check firmware version */
    lgw_reg_w(LGW_DBG_AGC_MCU_RAM_ADDR, FW_VERSION_ADDR);
    lgw_reg_r(LGW_DBG_AGC_MCU_RAM_DATA, &read_val);
    fw_version = (uint8_t)read_val;
    if (fw_version != FW_VERSION_CAL) {
        printf("ERROR: Version of calibration firmware not expected, actual:%d expected:%d\n", fw_version, FW_VERSION_CAL);
        return -1;
    }

    lgw_reg_w(LGW_PAGE_REG, 3); /* Calibration will start on this condition as soon as MCU can talk to concentrator registers */
    lgw_reg_w(LGW_EMERGENCY_FORCE_HOST_CTRL, 0); /* Give control of concentrator registers to MCU */

    /* Wait for calibration to end */
    DEBUG_PRINTF("Note: calibration started (time: %u ms)\n", cal_time);
    wait_ms(cal_time); /* Wait for end of calibration */
    lgw_reg_w(LGW_EMERGENCY_FORCE_HOST_CTRL, 1); /* Take back control */

    /* Get calibration status */
    lgw_reg_r(LGW_MCU_AGC_STATUS, &read_val);
    cal_status = (uint8_t)read_val;
    /*
        bit 7: calibration finished
        bit 0: could access SX1301 registers
        bit 1: could access radio A registers
        bit 2: could access radio B registers
        bit 3: radio A RX image rejection successful
        bit 4: radio B RX image rejection successful
        bit 5: radio A TX DC Offset correction successful
        bit 6: radio B TX DC Offset correction successful
    */
    if ((cal_status & 0x81) != 0x81) {
        DEBUG_PRINTF("ERROR: CALIBRATION FAILURE (STATUS = %u)\n", cal_status);
        return LGW_HAL_ERROR;
    } else {
        DEBUG_PRINTF("Note: calibration finished (status = %u)\n", cal_status);
    }
    if (rf_enable[0] && ((cal_status & 0x02) == 0)) {
        DEBUG_MSG("WARNING: calibration could not access radio A\n");
    }
    if (rf_enable[1] && ((cal_status & 0x04) == 0)) {
        DEBUG_MSG("WARNING: calibration could not access radio B\n");
    }
    if (rf_enable[0] && ((cal_status & 0x08) == 0)) {
        DEBUG_MSG("WARNING: problem in calibration of radio A for image rejection\n");
    }
    if (rf_enable[1] && ((cal_status & 0x10) == 0)) {
        DEBUG_MSG("WARNING: problem in calibration of radio B for image rejection\n");
    }
    if (rf_enable[0] && rf_tx_enable[0] && ((cal_status & 0x20) == 0)) {
        DEBUG_MSG("WARNING: problem in calibration of radio A for TX DC offset\n");
    }
    if (rf_enable[1] && rf_tx_enable[1] && ((cal_status & 0x40) == 0)) {
        DEBUG_MSG("WARNING: problem in calibration of radio B for TX DC offset\n");
    }

    /* Get TX DC offset values */
    for(i=0; i<=7; ++i) {
        lgw_reg_w(LGW_DBG_AGC_MCU_RAM_ADDR, 0xA0+i);
        lgw_reg_r(LGW_DBG_AGC_MCU_RAM_DATA, &read_val);
        cal_offset_a_i[i] = (int8_t)read_val;
        lgw_reg_w(LGW_DBG_AGC_MCU_RAM_ADDR, 0xA8+i);
        lgw_reg_r(LGW_DBG_AGC_MCU_RAM_DATA, &read_val);
        cal_offset_a_q[i] = (int8_t)read_val;
        lgw_reg_w(LGW_DBG_AGC_MCU_RAM_ADDR, 0xB0+i);
        lgw_reg_r(LGW_DBG_AGC_MCU_RAM_DATA, &read_val);
        cal_offset_b_i[i] = (int8_t)read_val;
        lgw_reg_w(LGW_DBG_AGC_MCU_RAM_ADDR, 0xB8+i);
        lgw_reg_r(LGW_DBG_AGC_MCU_RAM_DATA, &read_val);
        cal_offset_b_q[i] = (int8_t)read_val;
    }

    /* load adjusted parameters */
    lgw_constant_adjust();

    /* Sanity check for RX frequency */
    if (rf_rx_freq[0] == 0) {
        DEBUG_MSG("ERROR: wrong configuration, rf_rx_freq[0] is not set\n");
        return LGW_HAL_ERROR;
    }

    /* Freq-to-time-drift calculation */
    x = 4096000000 / (rf_rx_freq[0] >> 1); /* dividend: (4*2048*1000000) >> 1, rescaled to avoid 32b overflow */
    x = ( x > 63 ) ? 63 : x; /* saturation */
    lgw_reg_w(LGW_FREQ_TO_TIME_DRIFT, x); /* default 9 */

    x = 4096000000 / (rf_rx_freq[0] >> 3); /* dividend: (16*2048*1000000) >> 3, rescaled to avoid 32b overflow */
    x = ( x > 63 ) ? 63 : x; /* saturation */
    lgw_reg_w(LGW_MBWSSF_FREQ_TO_TIME_DRIFT, x); /* default 36 */

    /* configure LoRa 'multi' demodulators aka. LoRa 'sensor' channels (IF0-3) */
    radio_select = 0; /* IF mapping to radio A/B (per bit, 0=A, 1=B) */
    for(i=0; i<LGW_MULTI_NB; ++i) {
        radio_select += (if_rf_chain[i] == 1 ? 1 << i : 0); /* transform bool array into binary word */
    }
    /*
    lgw_reg_w(LGW_RADIO_SELECT, radio_select);

    LGW_RADIO_SELECT is used for communication with the firmware, "radio_select"
    will be loaded in LGW_RADIO_SELECT at the end of start procedure.
    */

    lgw_reg_w(LGW_IF_FREQ_0, IF_HZ_TO_REG(if_freq[0])); /* default -384 */
    lgw_reg_w(LGW_IF_FREQ_1, IF_HZ_TO_REG(if_freq[1])); /* default -128 */
    lgw_reg_w(LGW_IF_FREQ_2, IF_HZ_TO_REG(if_freq[2])); /* default 128 */
    lgw_reg_w(LGW_IF_FREQ_3, IF_HZ_TO_REG(if_freq[3])); /* default 384 */
    lgw_reg_w(LGW_IF_FREQ_4, IF_HZ_TO_REG(if_freq[4])); /* default -384 */
    lgw_reg_w(LGW_IF_FREQ_5, IF_HZ_TO_REG(if_freq[5])); /* default -128 */
    lgw_reg_w(LGW_IF_FREQ_6, IF_HZ_TO_REG(if_freq[6])); /* default 128 */
    lgw_reg_w(LGW_IF_FREQ_7, IF_HZ_TO_REG(if_freq[7])); /* default 384 */

    lgw_reg_w(LGW_CORR0_DETECT_EN, (if_enable[0] == true) ? lora_multi_sfmask[0] : 0); /* default 0 */
    lgw_reg_w(LGW_CORR1_DETECT_EN, (if_enable[1] == true) ? lora_multi_sfmask[1] : 0); /* default 0 */
    lgw_reg_w(LGW_CORR2_DETECT_EN, (if_enable[2] == true) ? lora_multi_sfmask[2] : 0); /* default 0 */
    lgw_reg_w(LGW_CORR3_DETECT_EN, (if_enable[3] == true) ? lora_multi_sfmask[3] : 0); /* default 0 */
    lgw_reg_w(LGW_CORR4_DETECT_EN, (if_enable[4] == true) ? lora_multi_sfmask[4] : 0); /* default 0 */
    lgw_reg_w(LGW_CORR5_DETECT_EN, (if_enable[5] == true) ? lora_multi_sfmask[5] : 0); /* default 0 */
    lgw_reg_w(LGW_CORR6_DETECT_EN, (if_enable[6] == true) ? lora_multi_sfmask[6] : 0); /* default 0 */
    lgw_reg_w(LGW_CORR7_DETECT_EN, (if_enable[7] == true) ? lora_multi_sfmask[7] : 0); /* default 0 */

    lgw_reg_w(LGW_PPM_OFFSET, 0x60); /* as the threshold is 16ms, use 0x60 to enable ppm_offset for SF12 and SF11 @125kHz*/

    lgw_reg_w(LGW_CONCENTRATOR_MODEM_ENABLE, 1); /* default 0 */

    /* configure LoRa 'stand-alone' modem (IF8) */
    lgw_reg_w(LGW_IF_FREQ_8, IF_HZ_TO_REG(if_freq[8])); /* MBWSSF modem (default 0) */
    if (if_enable[8] == true) {
        lgw_reg_w(LGW_MBWSSF_RADIO_SELECT, if_rf_chain[8]);
        switch(lora_rx_bw) {
            case BW_125KHZ: lgw_reg_w(LGW_MBWSSF_MODEM_BW, 0); break;
            case BW_250KHZ: lgw_reg_w(LGW_MBWSSF_MODEM_BW, 1); break;
            case BW_500KHZ: lgw_reg_w(LGW_MBWSSF_MODEM_BW, 2); break;
            default:
                DEBUG_PRINTF("ERROR: UNEXPECTED VALUE %d IN SWITCH STATEMENT\n", lora_rx_bw);
                return LGW_HAL_ERROR;
        }
        switch(lora_rx_sf) {
            case DR_LORA_SF7: lgw_reg_w(LGW_MBWSSF_RATE_SF, 7); break;
            case DR_LORA_SF8: lgw_reg_w(LGW_MBWSSF_RATE_SF, 8); break;
            case DR_LORA_SF9: lgw_reg_w(LGW_MBWSSF_RATE_SF, 9); break;
            case DR_LORA_SF10: lgw_reg_w(LGW_MBWSSF_RATE_SF, 10); break;
            case DR_LORA_SF11: lgw_reg_w(LGW_MBWSSF_RATE_SF, 11); break;
            case DR_LORA_SF12: lgw_reg_w(LGW_MBWSSF_RATE_SF, 12); break;
            default:
                DEBUG_PRINTF("ERROR: UNEXPECTED VALUE %d IN SWITCH STATEMENT\n", lora_rx_sf);
                return LGW_HAL_ERROR;
        }
        lgw_reg_w(LGW_MBWSSF_PPM_OFFSET, lora_rx_ppm_offset); /* default 0 */
        lgw_reg_w(LGW_MBWSSF_MODEM_ENABLE, 1); /* default 0 */
    } else {
        lgw_reg_w(LGW_MBWSSF_MODEM_ENABLE, 0);
    }

    /* configure FSK modem (IF9) */
    lgw_reg_w(LGW_IF_FREQ_9, IF_HZ_TO_REG(if_freq[9])); /* FSK modem, default 0 */
    lgw_reg_w(LGW_FSK_PSIZE, fsk_sync_word_size-1);
    lgw_reg_w(LGW_FSK_TX_PSIZE, fsk_sync_word_size-1);
    fsk_sync_word_reg = fsk_sync_word << (8 * (8 - fsk_sync_word_size));
    lgw_reg_w(LGW_FSK_REF_PATTERN_LSB, (uint32_t)(0xFFFFFFFF & fsk_sync_word_reg));
    lgw_reg_w(LGW_FSK_REF_PATTERN_MSB, (uint32_t)(0xFFFFFFFF & (fsk_sync_word_reg >> 32)));
    if (if_enable[9] == true) {
        lgw_reg_w(LGW_FSK_RADIO_SELECT, if_rf_chain[9]);
        lgw_reg_w(LGW_FSK_BR_RATIO, LGW_XTAL_FREQU/fsk_rx_dr); /* setting the dividing ratio for datarate */
        lgw_reg_w(LGW_FSK_CH_BW_EXPO, fsk_rx_bw);
        lgw_reg_w(LGW_FSK_MODEM_ENABLE, 1); /* default 0 */
    } else {
        lgw_reg_w(LGW_FSK_MODEM_ENABLE, 0);
    }

    /* Load firmware */
    load_firmware(MCU_ARB, arb_firmware, MCU_ARB_FW_BYTE);
    load_firmware(MCU_AGC, agc_firmware, MCU_AGC_FW_BYTE);

    /* gives the AGC MCU control over radio, RF front-end and filter gain */
    lgw_reg_w(LGW_FORCE_HOST_RADIO_CTRL, 0);
    lgw_reg_w(LGW_FORCE_HOST_FE_CTRL, 0);
    lgw_reg_w(LGW_FORCE_DEC_FILTER_GAIN, 0);

    /* Get MCUs out of reset */
    lgw_reg_w(LGW_RADIO_SELECT, 0); /* MUST not be = to 1 or 2 at firmware init */
    lgw_reg_w(LGW_MCU_RST_0, 0);
    lgw_reg_w(LGW_MCU_RST_1, 0);

    /* Check firmware version */
    lgw_reg_w(LGW_DBG_AGC_MCU_RAM_ADDR, FW_VERSION_ADDR);
    lgw_reg_r(LGW_DBG_AGC_MCU_RAM_DATA, &read_val);
    fw_version = (uint8_t)read_val;
    if (fw_version != FW_VERSION_AGC) {
        DEBUG_PRINTF("ERROR: Version of AGC firmware not expected, actual:%d expected:%d\n", fw_version, FW_VERSION_AGC);
        return LGW_HAL_ERROR;
    }
    lgw_reg_w(LGW_DBG_ARB_MCU_RAM_ADDR, FW_VERSION_ADDR);
    lgw_reg_r(LGW_DBG_ARB_MCU_RAM_DATA, &read_val);
    fw_version = (uint8_t)read_val;
    if (fw_version != FW_VERSION_ARB) {
        DEBUG_PRINTF("ERROR: Version of arbiter firmware not expected, actual:%d expected:%d\n", fw_version, FW_VERSION_ARB);
        return LGW_HAL_ERROR;
    }

    DEBUG_MSG("Info: Initialising AGC firmware...\n");
    wait_ms(1);

    lgw_reg_r(LGW_MCU_AGC_STATUS, &read_val);
    if (read_val != 0x10) {
        DEBUG_PRINTF("ERROR: AGC FIRMWARE INITIALIZATION FAILURE, STATUS 0x%02X\n", (uint8_t)read_val);
        return LGW_HAL_ERROR;
    }

    /* Update Tx gain LUT and start AGC */
    for (i = 0; i < txgain_lut.size; ++i) {
        lgw_reg_w(LGW_RADIO_SELECT, AGC_CMD_WAIT); /* start a transaction */
        wait_ms(1);
        load_val = txgain_lut.lut[i].mix_gain + (16 * txgain_lut.lut[i].dac_gain) + (64 * txgain_lut.lut[i].pa_gain);
        lgw_reg_w(LGW_RADIO_SELECT, load_val);
        wait_ms(1);
        lgw_reg_r(LGW_MCU_AGC_STATUS, &read_val);
        if (read_val != (0x30 + i)) {
            DEBUG_PRINTF("ERROR: AGC FIRMWARE INITIALIZATION FAILURE, STATUS 0x%02X\n", (uint8_t)read_val);
            return LGW_HAL_ERROR;
        }
    }
    /* As the AGC fw is waiting for 16 entries, we need to abort the transaction if we get less entries */
    if (txgain_lut.size < TX_GAIN_LUT_SIZE_MAX) {
        lgw_reg_w(LGW_RADIO_SELECT, AGC_CMD_WAIT);
        wait_ms(1);
        load_val = AGC_CMD_ABORT;
        lgw_reg_w(LGW_RADIO_SELECT, load_val);
        wait_ms(1);
        lgw_reg_r(LGW_MCU_AGC_STATUS, &read_val);
        if (read_val != 0x30) {
            DEBUG_PRINTF("ERROR: AGC FIRMWARE INITIALIZATION FAILURE, STATUS 0x%02X\n", (uint8_t)read_val);
            return LGW_HAL_ERROR;
        }
    }

    /* Load Tx freq MSBs (always 3 if f > 768 for SX1257 or f > 384 for SX1255 */
    lgw_reg_w(LGW_RADIO_SELECT, AGC_CMD_WAIT);
    wait_ms(1);
    lgw_reg_w(LGW_RADIO_SELECT, 3);
    wait_ms(1);
    lgw_reg_r(LGW_MCU_AGC_STATUS, &read_val);
    if (read_val != 0x33) {
        DEBUG_PRINTF("ERROR: AGC FIRMWARE INITIALIZATION FAILURE, STATUS 0x%02X\n", (uint8_t)read_val);
        return LGW_HAL_ERROR;
    }

    /* Load chan_select firmware option */
    lgw_reg_w(LGW_RADIO_SELECT, AGC_CMD_WAIT);
    wait_ms(1);
    lgw_reg_w(LGW_RADIO_SELECT, 0);
    wait_ms(1);
    lgw_reg_r(LGW_MCU_AGC_STATUS, &read_val);
    if (read_val != 0x30) {
        DEBUG_PRINTF("ERROR: AGC FIRMWARE INITIALIZATION FAILURE, STATUS 0x%02X\n", (uint8_t)read_val);
        return LGW_HAL_ERROR;
    }

    /* End AGC firmware init and check status */
    lgw_reg_w(LGW_RADIO_SELECT, AGC_CMD_WAIT);
    wait_ms(1);
    lgw_reg_w(LGW_RADIO_SELECT, radio_select); /* Load intended value of RADIO_SELECT */
    wait_ms(1);
    DEBUG_MSG("Info: putting back original RADIO_SELECT value\n");
    lgw_reg_r(LGW_MCU_AGC_STATUS, &read_val);
    if (read_val != 0x40) {
        DEBUG_PRINTF("ERROR: AGC FIRMWARE INITIALIZATION FAILURE, STATUS 0x%02X\n", (uint8_t)read_val);
        return LGW_HAL_ERROR;
    }

    /* enable GPS event capture */
    lgw_reg_w(LGW_GPS_EN, 1);

    /* */
    if (lbt_is_enabled() == true) {
        printf("INFO: Configuring LBT, this may take few seconds, please wait...\n");
        wait_ms(8400);
    }

    lgw_is_started = true;
    return LGW_HAL_SUCCESS;
}

/* ~~~~~~~~~~~~~~~~~~~~~~~~~~~~~~~~ */

int lgw_stop(void) {
    lgw_soft_reset();
    lgw_disconnect();

    lgw_is_started = false;
    return LGW_HAL_SUCCESS;
}

/* ~~~~~~~~~~~~~~~~~~~~~~~~~~~~~~~~ */

int lgw_receive(uint8_t max_pkt, struct lgw_pkt_rx_s *pkt_data) {
    int nb_pkt_fetch; /* loop variable and return value */
    struct lgw_pkt_rx_s *p; /* pointer to the current structure in the struct array */
    uint8_t buff[255+RX_METADATA_NB]; /* buffer to store the result of SPI read bursts */
    unsigned sz; /* size of the payload, uses to address metadata */
    int ifmod; /* type of if_chain/modem a packet was received by */
    int stat_fifo; /* the packet status as indicated in the FIFO */
    uint32_t raw_timestamp; /* timestamp when internal 'RX finished' was triggered */
    uint32_t delay_x, delay_y, delay_z; /* temporary variable for timestamp offset calculation */
    uint32_t timestamp_correction; /* correction to account for processing delay */
    uint32_t sf, cr, bw_pow, crc_en, ppm; /* used to calculate timestamp correction */

    /* check if the concentrator is running */
    if (lgw_is_started == false) {
        DEBUG_MSG("ERROR: CONCENTRATOR IS NOT RUNNING, START IT BEFORE RECEIVING\n");
        return LGW_HAL_ERROR;
    }

    /* check input variables */
    if ((max_pkt <= 0) || (max_pkt > LGW_PKT_FIFO_SIZE)) {
        DEBUG_PRINTF("ERROR: %d = INVALID MAX NUMBER OF PACKETS TO FETCH\n", max_pkt);
        return LGW_HAL_ERROR;
    }
    CHECK_NULL(pkt_data);

    /* Initialize buffer */
    memset (buff, 0, sizeof buff);

    /* iterate max_pkt times at most */
    for (nb_pkt_fetch = 0; nb_pkt_fetch < max_pkt; ++nb_pkt_fetch) {

        /* point to the proper struct in the struct array */
        p = &pkt_data[nb_pkt_fetch];

        /* fetch all the RX FIFO data */
        lgw_reg_rb(LGW_RX_PACKET_DATA_FIFO_NUM_STORED, buff, 5);
        /* 0:   number of packets available in RX data buffer */
        /* 1,2: start address of the current packet in RX data buffer */
        /* 3:   CRC status of the current packet */
        /* 4:   size of the current packet payload in byte */

        /* how many packets are in the RX buffer ? Break if zero */
        if (buff[0] == 0) {
            break; /* no more packets to fetch, exit out of FOR loop */
        }

        /* sanity check */
        if (buff[0] > LGW_PKT_FIFO_SIZE) {
            DEBUG_PRINTF("WARNING: %u = INVALID NUMBER OF PACKETS TO FETCH, ABORTING\n", buff[0]);
            break;
        }

        DEBUG_PRINTF("FIFO content: %x %x %x %x %x\n", buff[0], buff[1], buff[2], buff[3], buff[4]);

        p->size = buff[4];
        sz = p->size;
        stat_fifo = buff[3]; /* will be used later, need to save it before overwriting buff */

        /* get payload + metadata */
        lgw_reg_rb(LGW_RX_DATA_BUF_DATA, buff, sz+RX_METADATA_NB);

        /* copy payload to result struct */
        memcpy((void *)p->payload, (void *)buff, sz);

        /* process metadata */
        p->if_chain = buff[sz+0];
        if (p->if_chain >= LGW_IF_CHAIN_NB) {
            DEBUG_PRINTF("WARNING: %u NOT A VALID IF_CHAIN NUMBER, ABORTING\n", p->if_chain);
            break;
        }
        ifmod = ifmod_config[p->if_chain];
        DEBUG_PRINTF("[%d %d]\n", p->if_chain, ifmod);

        p->rf_chain = (uint8_t)if_rf_chain[p->if_chain];
        p->freq_hz = (uint32_t)((int32_t)rf_rx_freq[p->rf_chain] + if_freq[p->if_chain]);
        p->rssi = (float)buff[sz+5] + rf_rssi_offset[p->rf_chain];

        if ((ifmod == IF_LORA_MULTI) || (ifmod == IF_LORA_STD)) {
            DEBUG_MSG("Note: LoRa packet\n");
            switch(stat_fifo & 0x07) {
                case 5:
                    p->status = STAT_CRC_OK;
                    crc_en = 1;
                    break;
                case 7:
                    p->status = STAT_CRC_BAD;
                    crc_en = 1;
                    break;
                case 1:
                    p->status = STAT_NO_CRC;
                    crc_en = 0;
                    break;
                default:
                    p->status = STAT_UNDEFINED;
                    crc_en = 0;
            }
            p->modulation = MOD_LORA;
            p->snr = ((float)((int8_t)buff[sz+2]))/4;
            p->snr_min = ((float)((int8_t)buff[sz+3]))/4;
            p->snr_max = ((float)((int8_t)buff[sz+4]))/4;
            if (ifmod == IF_LORA_MULTI) {
                p->bandwidth = BW_125KHZ; /* fixed in hardware */
            } else {
                p->bandwidth = lora_rx_bw; /* get the parameter from the config variable */
            }
            sf = (buff[sz+1] >> 4) & 0x0F;
            switch (sf) {
                case 7: p->datarate = DR_LORA_SF7; break;
                case 8: p->datarate = DR_LORA_SF8; break;
                case 9: p->datarate = DR_LORA_SF9; break;
                case 10: p->datarate = DR_LORA_SF10; break;
                case 11: p->datarate = DR_LORA_SF11; break;
                case 12: p->datarate = DR_LORA_SF12; break;
                default: p->datarate = DR_UNDEFINED;
            }
            cr = (buff[sz+1] >> 1) & 0x07;
            switch (cr) {
                case 1: p->coderate = CR_LORA_4_5; break;
                case 2: p->coderate = CR_LORA_4_6; break;
                case 3: p->coderate = CR_LORA_4_7; break;
                case 4: p->coderate = CR_LORA_4_8; break;
                default: p->coderate = CR_UNDEFINED;
            }

            /* determine if 'PPM mode' is on, needed for timestamp correction */
            if (SET_PPM_ON(p->bandwidth,p->datarate)) {
                ppm = 1;
            } else {
                ppm = 0;
            }

            /* timestamp correction code, base delay */
            if (ifmod == IF_LORA_STD) { /* if packet was received on the stand-alone LoRa modem */
                switch (lora_rx_bw) {
                    case BW_125KHZ:
                        delay_x = 64;
                        bw_pow = 1;
                        break;
                    case BW_250KHZ:
                        delay_x = 32;
                        bw_pow = 2;
                        break;
                    case BW_500KHZ:
                        delay_x = 16;
                        bw_pow = 4;
                        break;
                    default:
                        DEBUG_PRINTF("ERROR: UNEXPECTED VALUE %d IN SWITCH STATEMENT\n", p->bandwidth);
                        delay_x = 0;
                        bw_pow = 0;
                }
            } else { /* packet was received on one of the sensor channels = 125kHz */
                delay_x = 114;
                bw_pow = 1;
            }

            /* timestamp correction code, variable delay */
            if ((sf >= 6) && (sf <= 12) && (bw_pow > 0)) {
                if ((2*(sz + 2*crc_en) - (sf-7)) <= 0) { /* payload fits entirely in first 8 symbols */
                    delay_y = ( ((1<<(sf-1)) * (sf+1)) + (3 * (1<<(sf-4))) ) / bw_pow;
                    delay_z = 32 * (2*(sz+2*crc_en) + 5) / bw_pow;
                } else {
                    delay_y = ( ((1<<(sf-1)) * (sf+1)) + ((4 - ppm) * (1<<(sf-4))) ) / bw_pow;
                    delay_z = (16 + 4*cr) * (((2*(sz+2*crc_en)-sf+6) % (sf - 2*ppm)) + 1) / bw_pow;
                }
                timestamp_correction = delay_x + delay_y + delay_z;
            } else {
                timestamp_correction = 0;
                DEBUG_MSG("WARNING: invalid packet, no timestamp correction\n");
            }

            /* RSSI correction */
            if (ifmod == IF_LORA_MULTI) {
                p->rssi -= RSSI_MULTI_BIAS;
            }

        } else if (ifmod == IF_FSK_STD) {
            DEBUG_MSG("Note: FSK packet\n");
            switch(stat_fifo & 0x07) {
                case 5:
                    p->status = STAT_CRC_OK;
                    break;
                case 7:
                    p->status = STAT_CRC_BAD;
                    break;
                case 1:
                    p->status = STAT_NO_CRC;
                    break;
                default:
                    p->status = STAT_UNDEFINED;
                    break;
            }
            p->modulation = MOD_FSK;
            p->snr = -128.0;
            p->snr_min = -128.0;
            p->snr_max = -128.0;
            p->bandwidth = fsk_rx_bw;
            p->datarate = fsk_rx_dr;
            p->coderate = CR_UNDEFINED;
            timestamp_correction = ((uint32_t)680000 / fsk_rx_dr) - 20;

            /* RSSI correction */
            p->rssi = RSSI_FSK_POLY_0 + RSSI_FSK_POLY_1 * p->rssi + RSSI_FSK_POLY_2 * (p->rssi * p->rssi);
        } else {
            DEBUG_MSG("ERROR: UNEXPECTED PACKET ORIGIN\n");
            p->status = STAT_UNDEFINED;
            p->modulation = MOD_UNDEFINED;
            p->rssi = -128.0;
            p->snr = -128.0;
            p->snr_min = -128.0;
            p->snr_max = -128.0;
            p->bandwidth = BW_UNDEFINED;
            p->datarate = DR_UNDEFINED;
            p->coderate = CR_UNDEFINED;
            timestamp_correction = 0;
        }

        raw_timestamp = (uint32_t)buff[sz+6] + ((uint32_t)buff[sz+7] << 8) + ((uint32_t)buff[sz+8] << 16) + ((uint32_t)buff[sz+9] << 24);
        p->count_us = raw_timestamp - timestamp_correction;
        p->crc = (uint16_t)buff[sz+10] + ((uint16_t)buff[sz+11] << 8);

        /* advance packet FIFO */
        lgw_reg_w(LGW_RX_PACKET_DATA_FIFO_NUM_STORED, 0);
    }

    return nb_pkt_fetch;
}

/* ~~~~~~~~~~~~~~~~~~~~~~~~~~~~~~~~ */

int lgw_send(struct lgw_pkt_tx_s pkt_data) {
    int i, x;
    uint8_t buff[256+TX_METADATA_NB]; /* buffer to prepare the packet to send + metadata before SPI write burst */
    uint32_t part_int = 0; /* integer part for PLL register value calculation */
    uint32_t part_frac = 0; /* fractional part for PLL register value calculation */
    uint16_t fsk_dr_div; /* divider to configure for target datarate */
    int transfer_size = 0; /* data to transfer from host to TX databuffer */
    int payload_offset = 0; /* start of the payload content in the databuffer */
    uint8_t pow_index = 0; /* 4-bit value to set the firmware TX power */
    uint8_t target_mix_gain = 0; /* used to select the proper I/Q offset correction */
    uint32_t count_trig = 0; /* timestamp value in trigger mode corrected for TX start delay */
    bool tx_allowed = false;

    /* check if the concentrator is running */
    if (lgw_is_started == false) {
        DEBUG_MSG("ERROR: CONCENTRATOR IS NOT RUNNING, START IT BEFORE SENDING\n");
        return LGW_HAL_ERROR;
    }

    /* check input range (segfault prevention) */
    if (pkt_data.rf_chain >= LGW_RF_CHAIN_NB) {
        DEBUG_MSG("ERROR: INVALID RF_CHAIN TO SEND PACKETS\n");
        return LGW_HAL_ERROR;
    }

    /* check input variables */
    if (rf_tx_enable[pkt_data.rf_chain] == false) {
        DEBUG_MSG("ERROR: SELECTED RF_CHAIN IS DISABLED FOR TX ON SELECTED BOARD\n");
        return LGW_HAL_ERROR;
    }
    if (rf_enable[pkt_data.rf_chain] == false) {
        DEBUG_MSG("ERROR: SELECTED RF_CHAIN IS DISABLED\n");
        return LGW_HAL_ERROR;
    }
    if (!IS_TX_MODE(pkt_data.tx_mode)) {
        DEBUG_MSG("ERROR: TX_MODE NOT SUPPORTED\n");
        return LGW_HAL_ERROR;
    }
    if (pkt_data.modulation == MOD_LORA) {
        if (!IS_LORA_BW(pkt_data.bandwidth)) {
            DEBUG_MSG("ERROR: BANDWIDTH NOT SUPPORTED BY LORA TX\n");
            return LGW_HAL_ERROR;
        }
        if (!IS_LORA_STD_DR(pkt_data.datarate)) {
            DEBUG_MSG("ERROR: DATARATE NOT SUPPORTED BY LORA TX\n");
            return LGW_HAL_ERROR;
        }
        if (!IS_LORA_CR(pkt_data.coderate)) {
            DEBUG_MSG("ERROR: CODERATE NOT SUPPORTED BY LORA TX\n");
            return LGW_HAL_ERROR;
        }
        if (pkt_data.size > 255) {
            DEBUG_MSG("ERROR: PAYLOAD LENGTH TOO BIG FOR LORA TX\n");
            return LGW_HAL_ERROR;
        }
    } else if (pkt_data.modulation == MOD_FSK) {
        if((pkt_data.f_dev < 1) || (pkt_data.f_dev > 200)) {
            DEBUG_MSG("ERROR: TX FREQUENCY DEVIATION OUT OF ACCEPTABLE RANGE\n");
            return LGW_HAL_ERROR;
        }
        if(!IS_FSK_DR(pkt_data.datarate)) {
            DEBUG_MSG("ERROR: DATARATE NOT SUPPORTED BY FSK IF CHAIN\n");
            return LGW_HAL_ERROR;
        }
        if (pkt_data.size > 255) {
            DEBUG_MSG("ERROR: PAYLOAD LENGTH TOO BIG FOR FSK TX\n");
            return LGW_HAL_ERROR;
        }
    } else {
        DEBUG_MSG("ERROR: INVALID TX MODULATION\n");
        return LGW_HAL_ERROR;
    }

    /* interpretation of TX power */
    for (pow_index = txgain_lut.size-1; pow_index > 0; pow_index--) {
        if (txgain_lut.lut[pow_index].rf_power <= pkt_data.rf_power) {
            break;
        }
    }

    /* loading TX imbalance correction */
    target_mix_gain = txgain_lut.lut[pow_index].mix_gain;
    if (pkt_data.rf_chain == 0) { /* use radio A calibration table */
        lgw_reg_w(LGW_TX_OFFSET_I, cal_offset_a_i[target_mix_gain - 8]);
        lgw_reg_w(LGW_TX_OFFSET_Q, cal_offset_a_q[target_mix_gain - 8]);
    } else { /* use radio B calibration table */
        lgw_reg_w(LGW_TX_OFFSET_I, cal_offset_b_i[target_mix_gain - 8]);
        lgw_reg_w(LGW_TX_OFFSET_Q, cal_offset_b_q[target_mix_gain - 8]);
    }

    /* Set digital gain from LUT */
    lgw_reg_w(LGW_TX_GAIN, txgain_lut.lut[pow_index].dig_gain);

    /* fixed metadata, useful payload and misc metadata compositing */
    transfer_size = TX_METADATA_NB + pkt_data.size; /*  */
    payload_offset = TX_METADATA_NB; /* start the payload just after the metadata */

    /* metadata 0 to 2, TX PLL frequency */
    switch (rf_radio_type[0]) { /* we assume that there is only one radio type on the board */
        case LGW_RADIO_TYPE_SX1255:
            part_int = pkt_data.freq_hz / (SX125x_32MHz_FRAC << 7); /* integer part, gives the MSB */
            part_frac = ((pkt_data.freq_hz % (SX125x_32MHz_FRAC << 7)) << 9) / SX125x_32MHz_FRAC; /* fractional part, gives middle part and LSB */
            break;
        case LGW_RADIO_TYPE_SX1257:
            part_int = pkt_data.freq_hz / (SX125x_32MHz_FRAC << 8); /* integer part, gives the MSB */
            part_frac = ((pkt_data.freq_hz % (SX125x_32MHz_FRAC << 8)) << 8) / SX125x_32MHz_FRAC; /* fractional part, gives middle part and LSB */
            break;
        default:
            DEBUG_PRINTF("ERROR: UNEXPECTED VALUE %d FOR RADIO TYPE\n", rf_radio_type[0]);
            break;
    }

    buff[0] = 0xFF & part_int; /* Most Significant Byte */
    buff[1] = 0xFF & (part_frac >> 8); /* middle byte */
    buff[2] = 0xFF & part_frac; /* Least Significant Byte */

    /* metadata 3 to 6, timestamp trigger value */
    /* TX state machine must be triggered at T0 - TX_START_DELAY for packet to start being emitted at T0 */
    if (pkt_data.tx_mode == TIMESTAMPED)
    {
        count_trig = pkt_data.count_us - TX_START_DELAY;
        buff[3] = 0xFF & (count_trig >> 24);
        buff[4] = 0xFF & (count_trig >> 16);
        buff[5] = 0xFF & (count_trig >> 8);
        buff[6] = 0xFF &  count_trig;
    }

    /* parameters depending on modulation  */
    if (pkt_data.modulation == MOD_LORA) {
        /* metadata 7, modulation type, radio chain selection and TX power */
        buff[7] = (0x20 & (pkt_data.rf_chain << 5)) | (0x0F & pow_index); /* bit 4 is 0 -> LoRa modulation */

        buff[8] = 0; /* metadata 8, not used */

        /* metadata 9, CRC, LoRa CR & SF */
        switch (pkt_data.datarate) {
            case DR_LORA_SF7: buff[9] = 7; break;
            case DR_LORA_SF8: buff[9] = 8; break;
            case DR_LORA_SF9: buff[9] = 9; break;
            case DR_LORA_SF10: buff[9] = 10; break;
            case DR_LORA_SF11: buff[9] = 11; break;
            case DR_LORA_SF12: buff[9] = 12; break;
            default: DEBUG_PRINTF("ERROR: UNEXPECTED VALUE %d IN SWITCH STATEMENT\n", pkt_data.datarate);
        }
        switch (pkt_data.coderate) {
            case CR_LORA_4_5: buff[9] |= 1 << 4; break;
            case CR_LORA_4_6: buff[9] |= 2 << 4; break;
            case CR_LORA_4_7: buff[9] |= 3 << 4; break;
            case CR_LORA_4_8: buff[9] |= 4 << 4; break;
            default: DEBUG_PRINTF("ERROR: UNEXPECTED VALUE %d IN SWITCH STATEMENT\n", pkt_data.coderate);
        }
        if (pkt_data.no_crc == false) {
            buff[9] |= 0x80; /* set 'CRC enable' bit */
        } else {
            DEBUG_MSG("Info: packet will be sent without CRC\n");
        }

        /* metadata 10, payload size */
        buff[10] = pkt_data.size;

        /* metadata 11, implicit header, modulation bandwidth, PPM offset & polarity */
        switch (pkt_data.bandwidth) {
            case BW_125KHZ: buff[11] = 0; break;
            case BW_250KHZ: buff[11] = 1; break;
            case BW_500KHZ: buff[11] = 2; break;
            default: DEBUG_PRINTF("ERROR: UNEXPECTED VALUE %d IN SWITCH STATEMENT\n", pkt_data.bandwidth);
        }
        if (pkt_data.no_header == true) {
            buff[11] |= 0x04; /* set 'implicit header' bit */
        }
        if (SET_PPM_ON(pkt_data.bandwidth,pkt_data.datarate)) {
            buff[11] |= 0x08; /* set 'PPM offset' bit at 1 */
        }
        if (pkt_data.invert_pol == true) {
            buff[11] |= 0x10; /* set 'TX polarity' bit at 1 */
        }

        /* metadata 12 & 13, LoRa preamble size */
        if (pkt_data.preamble == 0) { /* if not explicit, use recommended LoRa preamble size */
            pkt_data.preamble = STD_LORA_PREAMBLE;
        } else if (pkt_data.preamble < MIN_LORA_PREAMBLE) { /* enforce minimum preamble size */
            pkt_data.preamble = MIN_LORA_PREAMBLE;
            DEBUG_MSG("Note: preamble length adjusted to respect minimum LoRa preamble size\n");
        }
        buff[12] = 0xFF & (pkt_data.preamble >> 8);
        buff[13] = 0xFF & pkt_data.preamble;

        /* metadata 14 & 15, not used */
        buff[14] = 0;
        buff[15] = 0;

        /* MSB of RF frequency is now used in AGC firmware to implement large/narrow filtering in SX1257/55 */
        buff[0] &= 0x3F; /* Unset 2 MSBs of frequency code */
        if (pkt_data.bandwidth == BW_500KHZ) {
            buff[0] |= 0x80; /* Set MSB bit to enlarge analog filter for 500kHz BW */
        }
        else if (pkt_data.bandwidth == BW_125KHZ){
            buff[0] |= 0x40; /* Set MSB-1 bit to enable digital filter for 125kHz BW */
        }

    } else if (pkt_data.modulation == MOD_FSK) {
        /* metadata 7, modulation type, radio chain selection and TX power */
        buff[7] = (0x20 & (pkt_data.rf_chain << 5)) | 0x10 | (0x0F & pow_index); /* bit 4 is 1 -> FSK modulation */

        buff[8] = 0; /* metadata 8, not used */

        /* metadata 9, frequency deviation */
        buff[9] = pkt_data.f_dev;

        /* metadata 10, payload size */
        buff[10] = pkt_data.size;
        /* TODO: how to handle 255 bytes packets ?!? */

        /* metadata 11, packet mode, CRC, encoding */
        buff[11] = 0x01 | (pkt_data.no_crc?0:0x02) | (0x02 << 2); /* always in variable length packet mode, whitening, and CCITT CRC if CRC is not disabled  */

        /* metadata 12 & 13, FSK preamble size */
        if (pkt_data.preamble == 0) { /* if not explicit, use LoRa MAC preamble size */
            pkt_data.preamble = STD_FSK_PREAMBLE;
        } else if (pkt_data.preamble < MIN_FSK_PREAMBLE) { /* enforce minimum preamble size */
            pkt_data.preamble = MIN_FSK_PREAMBLE;
            DEBUG_MSG("Note: preamble length adjusted to respect minimum FSK preamble size\n");
        }
        buff[12] = 0xFF & (pkt_data.preamble >> 8);
        buff[13] = 0xFF & pkt_data.preamble;

        /* metadata 14 & 15, FSK baudrate */
        fsk_dr_div = (uint16_t)((uint32_t)LGW_XTAL_FREQU / pkt_data.datarate); /* Ok for datarate between 500bps and 250kbps */
        buff[14] = 0xFF & (fsk_dr_div >> 8);
        buff[15] = 0xFF & fsk_dr_div;

        /* insert payload size in the packet for variable mode */
        buff[16] = pkt_data.size;
        ++transfer_size; /* one more byte to transfer to the TX modem */
        ++payload_offset; /* start the payload with one more byte of offset */

        /* MSB of RF frequency is now used in AGC firmware to implement large/narrow filtering in SX1257/55 */
        buff[0] &= 0x7F; /* Always use narrow band for FSK (force MSB to 0) */

    } else {
        DEBUG_MSG("ERROR: INVALID TX MODULATION..\n");
        return LGW_HAL_ERROR;
    }

    /* copy payload from user struct to buffer containing metadata */
    memcpy((void *)(buff + payload_offset), (void *)(pkt_data.payload), pkt_data.size);

    /* reset TX command flags */
    lgw_abort_tx();

    /* put metadata + payload in the TX data buffer */
    lgw_reg_w(LGW_TX_DATA_BUF_ADDR, 0);
    lgw_reg_wb(LGW_TX_DATA_BUF_DATA, buff, transfer_size);
    DEBUG_ARRAY(i, transfer_size, buff);

    x = lbt_is_channel_free(&pkt_data, &tx_allowed);
    if (x != LGW_LBT_SUCCESS) {
        DEBUG_MSG("ERROR: Failed to check channel availability for TX\n");
        return LGW_HAL_ERROR;
    }
    if (tx_allowed == true) {
        switch(pkt_data.tx_mode) {
            case IMMEDIATE:
                lgw_reg_w(LGW_TX_TRIG_IMMEDIATE, 1);
                break;

            case TIMESTAMPED:
                lgw_reg_w(LGW_TX_TRIG_DELAYED, 1);
                break;

            case ON_GPS:
                lgw_reg_w(LGW_TX_TRIG_GPS, 1);
                break;

            default:
                DEBUG_PRINTF("ERROR: UNEXPECTED VALUE %d IN SWITCH STATEMENT\n", pkt_data.tx_mode);
                return LGW_HAL_ERROR;
        }
    } else {
        DEBUG_MSG("ERROR: Cannot send packet, channel is busy (LBT)\n");
        return LGW_LBT_ISSUE;
    }

    return LGW_HAL_SUCCESS;
}

/* ~~~~~~~~~~~~~~~~~~~~~~~~~~~~~~~~ */

int lgw_status(uint8_t select, uint8_t *code) {
    int32_t read_value;

    /* check input variables */
    CHECK_NULL(code);

    if (select == TX_STATUS) {
        lgw_reg_r(LGW_TX_STATUS, &read_value);
        if (lgw_is_started == false) {
            *code = TX_OFF;
        } else if ((read_value & 0x10) == 0) { /* bit 4 @1: TX programmed */
            *code = TX_FREE;
        } else if ((read_value & 0x60) != 0) { /* bit 5 or 6 @1: TX sequence */
            *code = TX_EMITTING;
        } else {
            *code = TX_SCHEDULED;
        }
        return LGW_HAL_SUCCESS;

    } else if (select == RX_STATUS) {
        *code = RX_STATUS_UNKNOWN; /* todo */
        return LGW_HAL_SUCCESS;

    } else {
        DEBUG_MSG("ERROR: SELECTION INVALID, NO STATUS TO RETURN\n");
        return LGW_HAL_ERROR;
    }

}

/* ~~~~~~~~~~~~~~~~~~~~~~~~~~~~~~~~ */

int lgw_abort_tx(void) {
    int i;

    i = lgw_reg_w(LGW_TX_TRIG_ALL, 0);

    if (i == LGW_REG_SUCCESS) return LGW_HAL_SUCCESS;
    else return LGW_HAL_ERROR;
}

/* ~~~~~~~~~~~~~~~~~~~~~~~~~~~~~~~~ */

int lgw_get_trigcnt(uint32_t* trig_cnt_us) {
    int i;
    int32_t val;

    i = lgw_reg_r(LGW_TIMESTAMP, &val);
    if (i == LGW_REG_SUCCESS) {
        *trig_cnt_us = (uint32_t)val;
        return LGW_HAL_SUCCESS;
    } else {
        return LGW_HAL_ERROR;
    }
}

/* ~~~~~~~~~~~~~~~~~~~~~~~~~~~~~~~~ */

const char* lgw_version_info() {
    return lgw_version_string;
}

/* ~~~~~~~~~~~~~~~~~~~~~~~~~~~~~~~~ */

uint32_t lgw_time_on_air(struct lgw_pkt_tx_s *packet) {
    int32_t val;
    uint8_t SF, H, DE;
    uint16_t BW;
    uint32_t payloadSymbNb, Tpacket;
    double Tsym, Tpreamble, Tpayload, Tfsk;

    if (packet == NULL) {
        DEBUG_MSG("ERROR: Failed to compute time on air, wrong parameter\n");
        return 0;
    }

    if (packet->modulation == MOD_LORA) {
        /* Get bandwidth */
        val = lgw_bw_getval(packet->bandwidth);
        if (val != -1) {
            BW = (uint16_t)(val / 1E3);
        } else {
            DEBUG_PRINTF("ERROR: Cannot compute time on air for this packet, unsupported bandwidth (0x%02X)\n", packet->bandwidth);
            return 0;
        }

        /* Get datarate */
        val = lgw_sf_getval(packet->datarate);
        if (val != -1) {
            SF = (uint8_t)val;
        } else {
            DEBUG_PRINTF("ERROR: Cannot compute time on air for this packet, unsupported datarate (0x%02X)\n", packet->datarate);
            return 0;
        }

        /* Duration of 1 symbol */
        Tsym = pow(2, SF) / BW;

<<<<<<< HEAD
    /* Duration of 1 symbol */
    Tsym = (double)(1 << SF) / BW;
=======
        /* Duration of preamble */
        Tpreamble = (8 + 4.25) * Tsym; /* 8 programmed symbols in preamble */
>>>>>>> a0040a59

        /* Duration of payload */
        H = (packet->no_header==false) ? 0 : 1; /* header is always enabled, except for beacons */
        DE = (SF >= 11) ? 1 : 0; /* Low datarate optimization enabled for SF11 and SF12 */

        payloadSymbNb = 8 + (ceil((double)(8*packet->size - 4*SF + 28 + 16 - 20*H) / (double)(4*(SF - 2*DE))) * (packet->coderate + 4)); /* Explicitely cast to double to keep precision of the division */

        Tpayload = payloadSymbNb * Tsym;

        /* Duration of packet */
        Tpacket = Tpreamble + Tpayload;
    } else if (packet->modulation == MOD_FSK) {
        /* PREAMBLE + SYNC_WORD + PKT_LEN + PKT_PAYLOAD + CRC
                PREAMBLE: default 5 bytes
                SYNC_WORD: default 3 bytes
                PKT_LEN: 1 byte (variable length mode)
                PKT_PAYLOAD: x bytes
                CRC: 0 or 2 bytes
        */
        Tfsk = (8 * (double)(packet->preamble + fsk_sync_word_size + 1 + packet->size + ((packet->no_crc == true) ? 0 : 2)) / (double)packet->datarate) * 1E3;

        /* Duration of packet */
        Tpacket = (uint32_t)Tfsk + 1; /* add margin for rounding */
    } else {
        Tpacket = 0;
        DEBUG_PRINTF("ERROR: Cannot compute time on air for this packet, unsupported modulation (0x%02X)\n", packet->modulation);
    }

    return Tpacket;
}

/* --- EOF ------------------------------------------------------------------ */<|MERGE_RESOLUTION|>--- conflicted
+++ resolved
@@ -1696,13 +1696,8 @@
         /* Duration of 1 symbol */
         Tsym = pow(2, SF) / BW;
 
-<<<<<<< HEAD
-    /* Duration of 1 symbol */
-    Tsym = (double)(1 << SF) / BW;
-=======
         /* Duration of preamble */
         Tpreamble = (8 + 4.25) * Tsym; /* 8 programmed symbols in preamble */
->>>>>>> a0040a59
 
         /* Duration of payload */
         H = (packet->no_header==false) ? 0 : 1; /* header is always enabled, except for beacons */
